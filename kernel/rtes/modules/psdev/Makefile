all:
<<<<<<< HEAD
	make -C ../../../../ M=$(PWD)
=======
	make -C ../../../../ M=$(PWD)

clean:
	rm *.o *.ko *.mod.c modules.order Module.symvers
>>>>>>> a432f818
<|MERGE_RESOLUTION|>--- conflicted
+++ resolved
@@ -1,9 +1,5 @@
 all:
-<<<<<<< HEAD
-	make -C ../../../../ M=$(PWD)
-=======
 	make -C ../../../../ M=$(PWD)
 
 clean:
-	rm *.o *.ko *.mod.c modules.order Module.symvers
->>>>>>> a432f818
+	rm *.o *.ko *.mod.c modules.order Module.symvers